[package]
name = "tantivy"
version = "0.7.0-dev"
authors = ["Paul Masurel <paul.masurel@gmail.com>"]
license = "MIT"
categories = ["database-implementations", "data-structures"]
description = """Search engine library"""
documentation = "https://tantivy-search.github.io/tantivy/tantivy/index.html"
homepage = "https://github.com/tantivy-search/tantivy"
repository = "https://github.com/tantivy-search/tantivy"
readme = "README.md"
keywords = ["search", "information", "retrieval"]

[dependencies]
base64 = "0.9.1"
byteorder = "1.0"
lazy_static = "1"
tinysegmenter = "0.1.0"
regex = "1.0"
fst = {version="0.3", default-features=false}
fst-regex = { version="0.2" }
lz4 = {version="1.20", optional=true}
snap = {version="0.2"}
atomicwrites = {version="0.2.2", optional=true}
tempfile = "3.0"
log = "0.4"
combine = "3"
tempdir = "0.3"
serde = "1.0"
serde_derive = "1.0"
serde_json = "1.0"
num_cpus = "1.2"
itertools = "0.7"
levenshtein_automata = {version="0.1", features=["fst_automaton"]}
bit-set = "0.5"
uuid = { version = "0.6", features = ["v4", "serde"] }
crossbeam = "0.4"
crossbeam-channel = "0.2"
futures = "0.1"
futures-cpupool = "0.1"
<<<<<<< HEAD
owning_ref = "0.3"
=======
error-chain = "0.8"
owning_ref = "0.4"
>>>>>>> a0a284fe
stable_deref_trait = "1.0.0"
rust-stemmers = "1"
downcast = { version="0.9" }
matches = "0.1"
bitpacking = "0.5"
census = "0.1"
fnv = "1.0.6"
owned-read = "0.4"
failure = "0.1"

[target.'cfg(windows)'.dependencies]
winapi = "0.2"

[dev-dependencies]
rand = "0.5"

[profile.release]
opt-level = 3
debug = false
lto = true
debug-assertions = false

[features]
default = ["mmap"]
mmap = ["fst/mmap", "atomicwrites"]
lz4-compression = ["lz4"]

[badges]
travis-ci = { repository = "tantivy-search/tantivy" }
<|MERGE_RESOLUTION|>--- conflicted
+++ resolved
@@ -38,12 +38,7 @@
 crossbeam-channel = "0.2"
 futures = "0.1"
 futures-cpupool = "0.1"
-<<<<<<< HEAD
-owning_ref = "0.3"
-=======
-error-chain = "0.8"
 owning_ref = "0.4"
->>>>>>> a0a284fe
 stable_deref_trait = "1.0.0"
 rust-stemmers = "1"
 downcast = { version="0.9" }
