[package]
name = "tantivy"
version = "0.9.0-dev"
authors = ["Paul Masurel <paul.masurel@gmail.com>"]
license = "MIT"
categories = ["database-implementations", "data-structures"]
description = """Search engine library"""
documentation = "https://tantivy-search.github.io/tantivy/tantivy/index.html"
homepage = "https://github.com/tantivy-search/tantivy"
repository = "https://github.com/tantivy-search/tantivy"
readme = "README.md"
keywords = ["search", "information", "retrieval"]

[dependencies]
base64 = "0.10.0"
byteorder = "1.0"
lazy_static = "1"
regex = "1.0"
fst = {version="0.3", default-features=false}
fst-regex = { version="0.2" }
lz4 = {version="1.20", optional=true}
snap = {version="0.2"}
atomicwrites = {version="0.2.2", optional=true}
tempfile = "3.0"
log = "0.4"
combine = "3"
tempdir = "0.3"
serde = "1.0"
serde_derive = "1.0"
serde_json = "1.0"
num_cpus = "1.2"
fs2={version="0.4", optional=true}
itertools = "0.8"
levenshtein_automata = {version="0.1", features=["fst_automaton"]}
bit-set = "0.5"
uuid = { version = "0.7", features = ["v4", "serde"] }
crossbeam = "0.7"
futures = "0.1"
futures-cpupool = "0.1"
owning_ref = "0.4"
stable_deref_trait = "1.0.0"
rust-stemmers = "1.1"
downcast-rs = { version="1.0" }
<<<<<<< HEAD
bitpacking = "0.5"
=======
matches = "0.1"
bitpacking = "0.6"
>>>>>>> 45e62d43
census = "0.2"
fnv = "1.0.6"
owned-read = "0.4"
failure = "0.1"
htmlescape = "0.3.1"
fail = "0.2"
scoped-pool = "1.0"
murmurhash32 = "0.2"

[target.'cfg(windows)'.dependencies]
winapi = "0.2"

[dev-dependencies]
rand = "0.6"
maplit = "1"
matches = "0.1.8"

[profile.release]
opt-level = 3
debug = false
debug-assertions = false

[profile.test]
debug-assertions = true
overflow-checks = true

[features]
# by default no-fail is disabled. We manually enable it when running test.
default = ["mmap", "no_fail"]
mmap = ["fst/mmap", "atomicwrites", "fs2"]
lz4-compression = ["lz4"]
no_fail = ["fail/no_fail"]
unstable = [] # useful for benches.

[badges]
travis-ci = { repository = "tantivy-search/tantivy" }

<|MERGE_RESOLUTION|>--- conflicted
+++ resolved
@@ -41,12 +41,7 @@
 stable_deref_trait = "1.0.0"
 rust-stemmers = "1.1"
 downcast-rs = { version="1.0" }
-<<<<<<< HEAD
-bitpacking = "0.5"
-=======
-matches = "0.1"
 bitpacking = "0.6"
->>>>>>> 45e62d43
 census = "0.2"
 fnv = "1.0.6"
 owned-read = "0.4"
