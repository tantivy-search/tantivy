use htmlescape::encode_minimal;
use query::Query;
use schema::Field;
use std::cmp::Ordering;
use std::collections::BTreeMap;
use std::collections::BTreeSet;
use tokenizer::BoxedTokenizer;
use tokenizer::{Token, TokenStream};
use Document;
use Result;
use Searcher;

const DEFAULT_MAX_NUM_CHARS: usize = 150;

#[derive(Debug)]
pub struct HighlightSection {
    start: usize,
    stop: usize,
}

impl HighlightSection {
    fn new(start: usize, stop: usize) -> HighlightSection {
        HighlightSection { start, stop }
    }
}

#[derive(Debug)]
pub struct FragmentCandidate {
    score: f32,
    start_offset: usize,
    stop_offset: usize,
    num_chars: usize,
    highlighted: Vec<HighlightSection>,
}

impl FragmentCandidate {
    /// Create a basic `FragmentCandidate`
    ///
    /// `score`, `num_chars` are set to 0
    /// and `highlighted` is set to empty vec
    /// stop_offset is set to start_offset, which is taken as a param.
    fn new(start_offset: usize) -> FragmentCandidate {
        FragmentCandidate {
            score: 0.0,
            start_offset,
            stop_offset: start_offset,
            num_chars: 0,
            highlighted: vec![],
        }
    }

    /// Updates `score` and `highlighted` fields of the objects.
    ///
    /// taking the token and terms, the token is added to the fragment.
    /// if the token is one of the terms, the score
    /// and highlighted fields are updated in the fragment.
    fn try_add_token(&mut self, token: &Token, terms: &BTreeMap<String, f32>) {
        self.stop_offset = token.offset_to;

        if let Some(score) = terms.get(&token.text.to_lowercase()) {
            self.score += score;
            self.highlighted
                .push(HighlightSection::new(token.offset_from, token.offset_to));
        }
    }
}

#[derive(Debug)]
pub struct Snippet {
    fragments: String,
    highlighted: Vec<HighlightSection>,
}

const HIGHLIGHTEN_PREFIX: &str = "<b>";
const HIGHLIGHTEN_POSTFIX: &str = "</b>";

impl Snippet {
    pub fn empty() -> Snippet {
        Snippet {
            fragments: String::new(),
            highlighted: Vec::new(),
        }
    }

    /// Returns a hignlightned html from the `Snippet`.
    pub fn to_html(&self) -> String {
        let mut html = String::new();
        let mut start_from: usize = 0;

        for item in self.highlighted.iter() {
            html.push_str(&encode_minimal(&self.fragments[start_from..item.start]));
            html.push_str(HIGHLIGHTEN_PREFIX);
            html.push_str(&encode_minimal(&self.fragments[item.start..item.stop]));
            html.push_str(HIGHLIGHTEN_POSTFIX);
            start_from = item.stop;
        }
        html.push_str(&encode_minimal(
            &self.fragments[start_from..self.fragments.len()],
        ));
        html
    }
}

/// Returns a non-empty list of "good" fragments.
///
/// If no target term is within the text, then the function
/// should return an empty Vec.
///
/// If a target term is within the text, then the returned
/// list is required to be non-empty.
///
/// The returned list is non-empty and contain less
/// than 12 possibly overlapping fragments.
///
/// All fragments should contain at least one target term
/// and have at most `max_num_chars` characters (not bytes).
///
/// It is ok to emit non-overlapping fragments, for instance,
/// one short and one long containing the same keyword, in order
/// to leave optimization opportunity to the fragment selector
/// upstream.
///
/// Fragments must be valid in the sense that `&text[fragment.start..fragment.stop]`\
/// has to be a valid string.
fn search_fragments<'a>(
    tokenizer: &BoxedTokenizer,
    text: &'a str,
    terms: &BTreeMap<String, f32>,
    max_num_chars: usize,
) -> Vec<FragmentCandidate> {
    let mut token_stream = tokenizer.token_stream(text);
    let mut fragment = FragmentCandidate::new(0);
    let mut fragments: Vec<FragmentCandidate> = vec![];

    while let Some(next) = token_stream.next() {
        if (next.offset_to - fragment.start_offset) > max_num_chars {
            if fragment.score > 0.0 {
                fragments.push(fragment)
            };
            fragment = FragmentCandidate::new(next.offset_from);
        }
        fragment.try_add_token(next, &terms);
    }
    if fragment.score > 0.0 {
        fragments.push(fragment)
    }

    fragments
}

/// Returns a Snippet
///
/// Takes a vector of `FragmentCandidate`s and the text.
/// Figures out the best fragment from it and creates a snippet.
fn select_best_fragment_combination(fragments: &[FragmentCandidate], text: &str) -> Snippet {
    let best_fragment_opt = fragments.iter().max_by(|left, right| {
        let cmp_score = left
            .score
            .partial_cmp(&right.score)
            .unwrap_or(Ordering::Equal);
        if cmp_score == Ordering::Equal {
            (right.start_offset, right.stop_offset).cmp(&(left.start_offset, left.stop_offset))
        } else {
            cmp_score
        }
    });
    if let Some(fragment) = best_fragment_opt {
        let fragment_text = &text[fragment.start_offset..fragment.stop_offset];
        let highlighted = fragment
            .highlighted
            .iter()
            .map(|item| {
                HighlightSection::new(
                    item.start - fragment.start_offset,
                    item.stop - fragment.start_offset,
                )
            }).collect();
        Snippet {
            fragments: fragment_text.to_string(),
            highlighted,
        }
    } else {
        // when there no fragments to chose from,
        // for now create a empty snippet
        Snippet {
            fragments: String::new(),
            highlighted: vec![],
        }
    }
}

/// `SnippetGenerator`
///
/// # Example
///
/// ```rust
/// # #[macro_use]
/// # extern crate tantivy;
/// # use tantivy::Index;
/// # use tantivy::schema::{SchemaBuilder, TEXT};
/// # use tantivy::query::QueryParser;
/// use tantivy::SnippetGenerator;
///
/// # fn main() -> tantivy::Result<()> {
/// #    let mut schema_builder = SchemaBuilder::default();
/// #    let text_field = schema_builder.add_text_field("text", TEXT);
/// #    let schema = schema_builder.build();
/// #    let index = Index::create_in_ram(schema);
/// #    let mut index_writer = index.writer_with_num_threads(1, 30_000_000)?;
/// #    let doc = doc!(text_field => r#"Comme je descendais des Fleuves impassibles,
/// #   Je ne me sentis plus guidé par les haleurs :
/// #  Des Peaux-Rouges criards les avaient pris pour cibles,
/// #  Les ayant cloués nus aux poteaux de couleurs.
/// #
/// #  J'étais insoucieux de tous les équipages,
/// #  Porteur de blés flamands ou de cotons anglais.
/// #  Quand avec mes haleurs ont fini ces tapages,
/// #  Les Fleuves m'ont laissé descendre où je voulais.
/// #  "#);
/// #    index_writer.add_document(doc.clone());
/// #    index_writer.commit()?;
/// #    let query_parser = QueryParser::for_index(&index, vec![text_field]);
/// // ...
/// let query = query_parser.parse_query("haleurs flamands").unwrap();
/// # index.load_searchers()?;
/// # let searcher = index.searcher();
/// let mut snippet_generator = SnippetGenerator::new(&searcher, &*query, text_field)?;
/// snippet_generator.set_max_num_chars(100);
/// let snippet = snippet_generator.snippet_from_doc(&doc);
/// let snippet_html: String = snippet.to_html();
/// assert_eq!(snippet_html, "Comme je descendais des Fleuves impassibles,\n  Je ne me sentis plus guidé par les <b>haleurs</b> :\n Des");
/// #    Ok(())
/// # }
/// ```
pub struct SnippetGenerator {
    terms_text: BTreeMap<String, f32>,
    tokenizer: Box<BoxedTokenizer>,
    field: Field,
    max_num_chars: usize,
}

impl SnippetGenerator {
    /// Creates a new snippet generator
    pub fn new(searcher: &Searcher, query: &Query, field: Field) -> Result<SnippetGenerator> {
        let mut terms = BTreeSet::new();
        query.query_terms(&mut terms);
        let terms_text: BTreeMap<String, f32> = terms
            .into_iter()
            .filter(|term| term.field() == field)
            .flat_map(|term| {
                let doc_freq = searcher.doc_freq(&term);
                let score = 1f32 / (1f32 + doc_freq as f32);
                if doc_freq > 0 {
                    Some((term.text().to_string(), score))
                } else {
                    None
                }
            })
            .collect();
        let tokenizer = searcher.index().tokenizer_for_field(field)?;
        Ok(SnippetGenerator {
            terms_text,
            tokenizer,
            field,
            max_num_chars: DEFAULT_MAX_NUM_CHARS,
        })
    }

    /// Sets a maximum number of chars.
    pub fn set_max_num_chars(&mut self, max_num_chars: usize) {
        self.max_num_chars = max_num_chars;
    }

    #[cfg(test)]
    pub fn terms_text(&self) -> &BTreeMap<String, f32> {
        &self.terms_text
    }

    /// Generates a snippet for the given `Document`.
    ///
    /// This method extract the text associated to the `SnippetGenerator`'s field
    /// and computes a snippet.
    pub fn snippet_from_doc(&self, doc: &Document) -> Snippet {
        let text: String = doc
            .get_all(self.field)
            .into_iter()
            .flat_map(|val| val.text())
            .collect::<Vec<&str>>()
            .join(" ");
        self.snippet(&text)
    }

    /// Generates a snippet for the given text.
    pub fn snippet(&self, text: &str) -> Snippet {
        let fragment_candidates = search_fragments(
            &*self.tokenizer,
            &text,
            &self.terms_text,
            self.max_num_chars,
        );
        select_best_fragment_combination(&fragment_candidates[..], &text)
    }
}

#[cfg(test)]
mod tests {
    use super::{search_fragments, select_best_fragment_combination};
    use query::QueryParser;
    use schema::{IndexRecordOption, SchemaBuilder, TextFieldIndexing, TextOptions, TEXT};
    use std::collections::BTreeMap;
    use std::iter::Iterator;
    use tokenizer::{box_tokenizer, SimpleTokenizer};
    use Index;
    use SnippetGenerator;

    const TEST_TEXT: &'static str =
        r#"Rust is a systems programming language sponsored by Mozilla which
describes it as a "safe, concurrent, practical language", supporting functional and
imperative-procedural paradigms. Rust is syntactically similar to C++[according to whom?],
but its designers intend it to provide better memory safety while still maintaining
performance.

Rust is free and open-source software, released under an MIT License, or Apache License
2.0. Its designers have refined the language through the experiences of writing the Servo
web browser layout engine[14] and the Rust compiler. A large proportion of current commits
to the project are from community members.[15]

Rust won first place for "most loved programming language" in the Stack Overflow Developer
Survey in 2016, 2017, and 2018."#;



    #[test]
    fn test_snippet() {
        let boxed_tokenizer = box_tokenizer(SimpleTokenizer);
        let terms = btreemap! {
            String::from("rust") => 1.0,
            String::from("language") => 0.9
        };
        let fragments = search_fragments(&*boxed_tokenizer, TEST_TEXT, &terms, 100);
        assert_eq!(fragments.len(), 7);
        {
            let first = &fragments[0];
            assert_eq!(first.score, 1.9);
            assert_eq!(first.stop_offset, 89);
        }
<<<<<<< HEAD
        let snippet = select_best_fragment_combination(fragments, &TEST_TEXT);
        assert_eq!(snippet.fragments, "Rust is a systems programming language sponsored by \
         Mozilla which\ndescribes it as a \"safe");
        assert_eq!(snippet.to_html(), "<b>Rust</b> is a systems programming <b>language</b> \
         sponsored by Mozilla which\ndescribes it as a &quot;safe")
    }


    #[test]
    fn test_snippet_scored_fragment() {
        let boxed_tokenizer = box_tokenizer(SimpleTokenizer);
        {
            let terms = btreemap! {
                String::from("rust") =>1.0f32,
                String::from("language") => 0.9f32
            };
            let fragments = search_fragments(&*boxed_tokenizer, TEST_TEXT, &terms, 20);
            {
                let first = &fragments[0];
                assert_eq!(first.score, 1.0);
                assert_eq!(first.stop_offset, 17);
            }
            let snippet = select_best_fragment_combination(fragments, &TEST_TEXT);
            assert_eq!(snippet.to_html(), "<b>Rust</b> is a systems")
        }
        let boxed_tokenizer = box_tokenizer(SimpleTokenizer);
        {
            let terms = btreemap! {
                String::from("rust") =>0.9f32,
                String::from("language") => 1.0f32
            };
            let fragments = search_fragments(&*boxed_tokenizer, TEST_TEXT, &terms, 20);
            //assert_eq!(fragments.len(), 7);
            {
                let first = &fragments[0];
                assert_eq!(first.score, 0.9);
                assert_eq!(first.stop_offset, 17);
            }
            let snippet = select_best_fragment_combination(fragments, &TEST_TEXT);
            assert_eq!(snippet.to_html(), "programming <b>language</b>")
        }
=======
        let snippet = select_best_fragment_combination(&fragments[..], &TEST_TEXT);
        assert_eq!(snippet.fragments, "Rust is a systems programming language sponsored by Mozilla which\ndescribes it as a \"safe".to_owned());
        assert_eq!(snippet.to_html(), "<b>Rust</b> is a systems programming <b>language</b> sponsored by Mozilla which\ndescribes it as a &quot;safe".to_owned())
>>>>>>> 10f6c07c
    }


    #[test]
    fn test_snippet_in_second_fragment() {
        let boxed_tokenizer = box_tokenizer(SimpleTokenizer);

        let text = "a b c d e f g";

        let mut terms = BTreeMap::new();
        terms.insert(String::from("c"), 1.0);

        let fragments = search_fragments(&*boxed_tokenizer, &text, &terms, 3);

        assert_eq!(fragments.len(), 1);
        {
            let first = fragments.iter().nth(0).unwrap();
            assert_eq!(first.score, 1.0);
            assert_eq!(first.start_offset, 4);
            assert_eq!(first.stop_offset, 7);
        }

        let snippet = select_best_fragment_combination(&fragments[..], &text);
        assert_eq!(snippet.fragments, "c d");
        assert_eq!(snippet.to_html(), "<b>c</b> d");
    }

    #[test]
    fn test_snippet_with_term_at_the_end_of_fragment() {
        let boxed_tokenizer = box_tokenizer(SimpleTokenizer);

        let text = "a b c d e f f g";

        let mut terms = BTreeMap::new();
        terms.insert(String::from("f"), 1.0);

        let fragments = search_fragments(&*boxed_tokenizer, &text, &terms, 3);

        assert_eq!(fragments.len(), 2);
        {
            let first = fragments.iter().nth(0).unwrap();
            assert_eq!(first.score, 1.0);
            assert_eq!(first.stop_offset, 11);
            assert_eq!(first.start_offset, 8);
        }

        let snippet = select_best_fragment_combination(&fragments[..], &text);
        assert_eq!(snippet.fragments, "e f");
        assert_eq!(snippet.to_html(), "e <b>f</b>");
    }

    #[test]
    fn test_snippet_with_second_fragment_has_the_highest_score() {
        let boxed_tokenizer = box_tokenizer(SimpleTokenizer);

        let text = "a b c d e f g";

        let mut terms = BTreeMap::new();
        terms.insert(String::from("f"), 1.0);
        terms.insert(String::from("a"), 0.9);

        let fragments = search_fragments(&*boxed_tokenizer, &text, &terms, 7);

        assert_eq!(fragments.len(), 2);
        {
            let first = fragments.iter().nth(0).unwrap();
            assert_eq!(first.score, 0.9);
            assert_eq!(first.stop_offset, 7);
            assert_eq!(first.start_offset, 0);
        }

        let snippet = select_best_fragment_combination(&fragments[..], &text);
        assert_eq!(snippet.fragments, "e f g");
        assert_eq!(snippet.to_html(), "e <b>f</b> g");
    }

    #[test]
    fn test_snippet_with_term_not_in_text() {
        let boxed_tokenizer = box_tokenizer(SimpleTokenizer);

        let text = "a b c d";

        let mut terms = BTreeMap::new();
        terms.insert(String::from("z"), 1.0);

        let fragments = search_fragments(&*boxed_tokenizer, &text, &terms, 3);

        assert_eq!(fragments.len(), 0);

        let snippet = select_best_fragment_combination(&fragments[..], &text);
        assert_eq!(snippet.fragments, "");
        assert_eq!(snippet.to_html(), "");
    }

    #[test]
    fn test_snippet_with_no_terms() {
        let boxed_tokenizer = box_tokenizer(SimpleTokenizer);

        let text = "a b c d";

        let terms = BTreeMap::new();
        let fragments = search_fragments(&*boxed_tokenizer, &text, &terms, 3);
        assert_eq!(fragments.len(), 0);

        let snippet = select_best_fragment_combination(&fragments[..], &text);
        assert_eq!(snippet.fragments, "");
        assert_eq!(snippet.to_html(), "");
    }


    #[test]
    fn test_snippet_generator_term_score() {
        let mut schema_builder = SchemaBuilder::default();
        let text_field = schema_builder.add_text_field("text", TEXT);
        let schema = schema_builder.build();
        let index = Index::create_in_ram(schema);
        {
            // writing the segment
            let mut index_writer = index.writer_with_num_threads(1, 40_000_000).unwrap();
            index_writer.add_document(doc!(text_field => "a"));
            index_writer.add_document(doc!(text_field => "a"));
            index_writer.add_document(doc!(text_field => "a b"));
            index_writer.commit().unwrap();
            index.load_searchers().unwrap();
        }
        let searcher = index.searcher();
        let query_parser = QueryParser::for_index(&index, vec![text_field]);
        {
            let query = query_parser.parse_query("e").unwrap();
            let snippet_generator = SnippetGenerator::new(&searcher, &*query, text_field).unwrap();
            assert!(snippet_generator.terms_text().is_empty());
        }
        {
            let query = query_parser.parse_query("a").unwrap();
            let snippet_generator = SnippetGenerator::new(&searcher, &*query, text_field).unwrap();
            assert_eq!(&btreemap!("a".to_string() => 0.25f32), snippet_generator.terms_text());
        }
        {
            let query = query_parser.parse_query("a b").unwrap();
            let snippet_generator = SnippetGenerator::new(&searcher, &*query, text_field).unwrap();
            assert_eq!(&btreemap!("a".to_string() => 0.25f32, "b".to_string() => 0.5), snippet_generator.terms_text());
        }
        {
            let query = query_parser.parse_query("a b c").unwrap();
            let snippet_generator = SnippetGenerator::new(&searcher, &*query, text_field).unwrap();
            assert_eq!(&btreemap!("a".to_string() => 0.25f32, "b".to_string() => 0.5), snippet_generator.terms_text());
        }
    }

    #[test]
    fn test_snippet_generator() {
        let mut schema_builder = SchemaBuilder::default();
        let text_options = TextOptions::default().set_indexing_options(
            TextFieldIndexing::default()
                .set_tokenizer("en_stem")
                .set_index_option(IndexRecordOption::Basic),
        );
        let text_field = schema_builder.add_text_field("text", text_options);
        let schema = schema_builder.build();
        let index = Index::create_in_ram(schema);
        {
            // writing the segment
            let mut index_writer = index.writer_with_num_threads(1, 40_000_000).unwrap();
            {
                let doc = doc ! (text_field => TEST_TEXT);
                index_writer.add_document(doc);
            }
            index_writer.commit().unwrap();
        }
        index.load_searchers().unwrap();
        let searcher = index.searcher();
        let query_parser = QueryParser::for_index(&index, vec![text_field]);
        let query = query_parser.parse_query("rust design").unwrap();
        let mut snippet_generator = SnippetGenerator::new(&searcher, &*query, text_field).unwrap();
        {
            let snippet = snippet_generator.snippet(TEST_TEXT);
            assert_eq!(snippet.to_html(), "imperative-procedural paradigms. <b>Rust</b> is syntactically similar to C++[according to whom?],\nbut its <b>designers</b> intend it to provide better memory safety");
        }
        {
            snippet_generator.set_max_num_chars(90);
            let snippet = snippet_generator.snippet(TEST_TEXT);
            assert_eq!(snippet.to_html(), "<b>Rust</b> is syntactically similar to C++[according to whom?],\nbut its <b>designers</b> intend it to");
        }
    }
}<|MERGE_RESOLUTION|>--- conflicted
+++ resolved
@@ -344,8 +344,7 @@
             assert_eq!(first.score, 1.9);
             assert_eq!(first.stop_offset, 89);
         }
-<<<<<<< HEAD
-        let snippet = select_best_fragment_combination(fragments, &TEST_TEXT);
+        let snippet = select_best_fragment_combination(&fragments[..], &TEST_TEXT);
         assert_eq!(snippet.fragments, "Rust is a systems programming language sponsored by \
          Mozilla which\ndescribes it as a \"safe");
         assert_eq!(snippet.to_html(), "<b>Rust</b> is a systems programming <b>language</b> \
@@ -367,7 +366,7 @@
                 assert_eq!(first.score, 1.0);
                 assert_eq!(first.stop_offset, 17);
             }
-            let snippet = select_best_fragment_combination(fragments, &TEST_TEXT);
+            let snippet = select_best_fragment_combination(&fragments[..], &TEST_TEXT);
             assert_eq!(snippet.to_html(), "<b>Rust</b> is a systems")
         }
         let boxed_tokenizer = box_tokenizer(SimpleTokenizer);
@@ -383,14 +382,10 @@
                 assert_eq!(first.score, 0.9);
                 assert_eq!(first.stop_offset, 17);
             }
-            let snippet = select_best_fragment_combination(fragments, &TEST_TEXT);
+            let snippet = select_best_fragment_combination(&fragments[..], &TEST_TEXT);
             assert_eq!(snippet.to_html(), "programming <b>language</b>")
         }
-=======
-        let snippet = select_best_fragment_combination(&fragments[..], &TEST_TEXT);
-        assert_eq!(snippet.fragments, "Rust is a systems programming language sponsored by Mozilla which\ndescribes it as a \"safe".to_owned());
-        assert_eq!(snippet.to_html(), "<b>Rust</b> is a systems programming <b>language</b> sponsored by Mozilla which\ndescribes it as a &quot;safe".to_owned())
->>>>>>> 10f6c07c
+
     }
 
 
