--- conflicted
+++ resolved
@@ -7,11 +7,7 @@
 use crate::{fastfield::value_to_u64, indexer::index_sorter::DocidMapping};
 use fnv::FnvHashMap;
 use std::io;
-<<<<<<< HEAD
-=======
-use std::iter::once;
 use tantivy_bitpacker::minmax;
->>>>>>> 3e85fe57
 
 /// Writer for multi-valued (as in, more than one value per document)
 /// int fast field.
