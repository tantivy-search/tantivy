use super::multivalued::MultiValuedFastFieldWriter;
<<<<<<< HEAD
use crate::common::BinarySerializable;
=======
use crate::common;
>>>>>>> 3e85fe57
use crate::fastfield::{BytesFastFieldWriter, FastFieldSerializer};
use crate::postings::UnorderedTermId;
use crate::schema::{Cardinality, Document, Field, FieldEntry, FieldType, Schema};
use crate::termdict::TermOrdinal;
use crate::{common, DocId};
use crate::{common::VInt, indexer::index_sorter::DocidMapping};
use fnv::FnvHashMap;
use std::collections::HashMap;
use std::io;
use tantivy_bitpacker::BlockedBitpacker;

/// The fastfieldswriter regroup all of the fast field writers.
pub struct FastFieldsWriter {
    single_value_writers: Vec<IntFastFieldWriter>,
    multi_values_writers: Vec<MultiValuedFastFieldWriter>,
    bytes_value_writers: Vec<BytesFastFieldWriter>,
}

fn fast_field_default_value(field_entry: &FieldEntry) -> u64 {
    match *field_entry.field_type() {
        FieldType::I64(_) | FieldType::Date(_) => common::i64_to_u64(0i64),
        FieldType::F64(_) => common::f64_to_u64(0.0f64),
        _ => 0u64,
    }
}

impl FastFieldsWriter {
    /// Create all `FastFieldWriter` required by the schema.
    pub fn from_schema(schema: &Schema) -> FastFieldsWriter {
        let mut single_value_writers = Vec::new();
        let mut multi_values_writers = Vec::new();
        let mut bytes_value_writers = Vec::new();

        for (field, field_entry) in schema.fields() {
            match field_entry.field_type() {
                FieldType::I64(ref int_options)
                | FieldType::U64(ref int_options)
                | FieldType::F64(ref int_options)
                | FieldType::Date(ref int_options) => {
                    match int_options.get_fastfield_cardinality() {
                        Some(Cardinality::SingleValue) => {
                            let mut fast_field_writer = IntFastFieldWriter::new(field);
                            let default_value = fast_field_default_value(field_entry);
                            fast_field_writer.set_val_if_missing(default_value);
                            single_value_writers.push(fast_field_writer);
                        }
                        Some(Cardinality::MultiValues) => {
                            let fast_field_writer = MultiValuedFastFieldWriter::new(field, false);
                            multi_values_writers.push(fast_field_writer);
                        }
                        None => {}
                    }
                }
                FieldType::HierarchicalFacet(_) => {
                    let fast_field_writer = MultiValuedFastFieldWriter::new(field, true);
                    multi_values_writers.push(fast_field_writer);
                }
                FieldType::Bytes(bytes_option) => {
                    if bytes_option.is_fast() {
                        let fast_field_writer = BytesFastFieldWriter::new(field);
                        bytes_value_writers.push(fast_field_writer);
                    }
                }
                _ => {}
            }
        }
        FastFieldsWriter {
            single_value_writers,
            multi_values_writers,
            bytes_value_writers,
        }
    }

    /// The memory used (inclusive childs)
    pub fn mem_usage(&self) -> usize {
        self.single_value_writers
            .iter()
            .map(|w| w.mem_usage())
            .sum::<usize>()
            + self
                .multi_values_writers
                .iter()
                .map(|w| w.mem_usage())
                .sum::<usize>()
            + self
                .bytes_value_writers
                .iter()
                .map(|w| w.mem_usage())
                .sum::<usize>()
    }

    /// Get the `FastFieldWriter` associated to a field.
    pub fn get_field_writer(&mut self, field: Field) -> Option<&mut IntFastFieldWriter> {
        // TODO optimize
        self.single_value_writers
            .iter_mut()
            .find(|field_writer| field_writer.field() == field)
    }

    /// Returns the fast field multi-value writer for the given field.
    ///
    /// Returns None if the field does not exist, or is not
    /// configured as a multivalued fastfield in the schema.
    pub fn get_multivalue_writer(
        &mut self,
        field: Field,
    ) -> Option<&mut MultiValuedFastFieldWriter> {
        // TODO optimize
        self.multi_values_writers
            .iter_mut()
            .find(|multivalue_writer| multivalue_writer.field() == field)
    }

    /// Returns the bytes fast field writer for the given field.
    ///
    /// Returns None if the field does not exist, or is not
    /// configured as a bytes fastfield in the schema.
    pub fn get_bytes_writer(&mut self, field: Field) -> Option<&mut BytesFastFieldWriter> {
        // TODO optimize
        self.bytes_value_writers
            .iter_mut()
            .find(|field_writer| field_writer.field() == field)
    }

    /// Indexes all of the fastfields of a new document.
    pub fn add_document(&mut self, doc: &Document) {
        for field_writer in &mut self.single_value_writers {
            field_writer.add_document(doc);
        }
        for field_writer in &mut self.multi_values_writers {
            field_writer.add_document(doc);
        }
        for field_writer in &mut self.bytes_value_writers {
            field_writer.add_document(doc);
        }
    }

    /// Serializes all of the `FastFieldWriter`s by pushing them in
    /// order to the fast field serializer.
    pub fn serialize(
        &self,
        serializer: &mut FastFieldSerializer,
        mapping: &HashMap<Field, FnvHashMap<UnorderedTermId, TermOrdinal>>,
        docid_map: Option<&DocidMapping>,
    ) -> io::Result<()> {
        for field_writer in &self.single_value_writers {
            field_writer.serialize(serializer, docid_map)?;
        }

        for field_writer in &self.multi_values_writers {
            let field = field_writer.field();
            field_writer.serialize(serializer, mapping.get(&field), docid_map)?;
        }
        for field_writer in &self.bytes_value_writers {
            field_writer.serialize(serializer, docid_map)?;
        }
        Ok(())
    }
}

/// Fast field writer for ints.
/// The fast field writer just keeps the values in memory.
///
/// Only when the segment writer can be closed and
/// persisted on disc, the fast field writer is
/// sent to a `FastFieldSerializer` via the `.serialize(...)`
/// method.
///
/// We cannot serialize earlier as the values are
/// bitpacked and the number of bits required for bitpacking
/// can only been known once we have seen all of the values.
///
/// Both u64, i64 and f64 use the same writer.
/// i64 and f64 are just remapped to the `0..2^64 - 1`
/// using `common::i64_to_u64` and `common::f64_to_u64`.
pub struct IntFastFieldWriter {
    field: Field,
    vals: BlockedBitpacker,
    val_count: usize,
    val_if_missing: u64,
    val_min: u64,
    val_max: u64,
}

impl IntFastFieldWriter {
    /// Creates a new `IntFastFieldWriter`
    pub fn new(field: Field) -> IntFastFieldWriter {
        IntFastFieldWriter {
            field,
            vals: BlockedBitpacker::new(),
            val_count: 0,
            val_if_missing: 0u64,
            val_min: u64::max_value(),
            val_max: 0,
        }
    }

    /// The memory used (inclusive childs)
    pub fn mem_usage(&self) -> usize {
        self.vals.mem_usage()
    }

    /// Returns the field that this writer is targetting.
    pub fn field(&self) -> Field {
        self.field
    }

    /// Sets the default value.
    ///
    /// This default value is recorded for documents if
    /// a document does not have any value.
    fn set_val_if_missing(&mut self, val_if_missing: u64) {
        self.val_if_missing = val_if_missing;
    }

    /// Records a new value.
    ///
    /// The n-th value being recorded is implicitely
    /// associated to the document with the `DocId` n.
    /// (Well, `n-1` actually because of 0-indexing)
    pub fn add_val(&mut self, val: u64) {
        self.vals.add(val);

        if val > self.val_max {
            self.val_max = val;
        }
        if val < self.val_min {
            self.val_min = val;
        }

        self.val_count += 1;
    }

    /// Extract the value associated to the fast field for
    /// this document.
    ///
    /// i64 and f64 are remapped to u64 using the logic
    /// in `common::i64_to_u64` and `common::f64_to_u64`.
    ///
    /// If the value is missing, then the default value is used
    /// instead.
    /// If the document has more than one value for the given field,
    /// only the first one is taken in account.
    fn extract_val(&self, doc: &Document) -> u64 {
        match doc.get_first(self.field) {
            Some(v) => super::value_to_u64(v),
            None => self.val_if_missing,
        }
    }

    /// Extract the fast field value from the document
    /// (or use the default value) and records it.
    pub fn add_document(&mut self, doc: &Document) {
        let val = self.extract_val(doc);
        self.add_val(val);
    }

    /// Extract the stored data
    pub(crate) fn get_data(&self) -> Vec<u64> {
        let mut data = vec![];
        let mut cursor = self.vals.as_slice();
        while let Ok(VInt(val)) = VInt::deserialize(&mut cursor) {
            data.push(val);
        }
        data
    }

    /// Push the fast fields value to the `FastFieldWriter`.
    pub fn serialize(
        &self,
        serializer: &mut FastFieldSerializer,
        docid_map: Option<&DocidMapping>,
    ) -> io::Result<()> {
        let (min, max) = if self.val_min > self.val_max {
            (0, 0)
        } else {
            (self.val_min, self.val_max)
        };
        let mut single_field_serializer = serializer.new_u64_fast_field(self.field, min, max)?;
        if let Some(docid_map) = docid_map {
            let mut new_mapped_vals = vec![];
            new_mapped_vals.resize(self.val_count as usize, self.val_if_missing);
            let mut cursor = self.vals.as_slice();
            let mut old_docid = 0;
            while let Ok(VInt(val)) = VInt::deserialize(&mut cursor) {
                let new_docid = docid_map[old_docid] as usize;
                new_mapped_vals[new_docid] = val;
                old_docid += 1;
            }

<<<<<<< HEAD
            for val in new_mapped_vals {
                single_field_serializer.add_val(val)?;
            }
        } else {
            let mut cursor = self.vals.as_slice();
            while let Ok(VInt(val)) = VInt::deserialize(&mut cursor) {
                single_field_serializer.add_val(val)?;
            }
        };
=======
        for val in self.vals.iter() {
            single_field_serializer.add_val(val)?;
        }
>>>>>>> 3e85fe57

        single_field_serializer.close_field()
    }
}<|MERGE_RESOLUTION|>--- conflicted
+++ resolved
@@ -1,9 +1,5 @@
 use super::multivalued::MultiValuedFastFieldWriter;
-<<<<<<< HEAD
-use crate::common::BinarySerializable;
-=======
 use crate::common;
->>>>>>> 3e85fe57
 use crate::fastfield::{BytesFastFieldWriter, FastFieldSerializer};
 use crate::postings::UnorderedTermId;
 use crate::schema::{Cardinality, Document, Field, FieldEntry, FieldType, Schema};
@@ -294,7 +290,6 @@
                 old_docid += 1;
             }
 
-<<<<<<< HEAD
             for val in new_mapped_vals {
                 single_field_serializer.add_val(val)?;
             }
@@ -304,11 +299,6 @@
                 single_field_serializer.add_val(val)?;
             }
         };
-=======
-        for val in self.vals.iter() {
-            single_field_serializer.add_val(val)?;
-        }
->>>>>>> 3e85fe57
 
         single_field_serializer.close_field()
     }
